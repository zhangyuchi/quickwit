// Copyright (C) 2022 Quickwit, Inc.
//
// Quickwit is offered under the AGPL v3.0 and as commercial software.
// For commercial licensing, contact us at hello@quickwit.io.
//
// AGPL:
// This program is free software: you can redistribute it and/or modify
// it under the terms of the GNU Affero General Public License as
// published by the Free Software Foundation, either version 3 of the
// License, or (at your option) any later version.
//
// This program is distributed in the hope that it will be useful,
// but WITHOUT ANY WARRANTY; without even the implied warranty of
// MERCHANTABILITY or FITNESS FOR A PARTICULAR PURPOSE. See the
// GNU Affero General Public License for more details.
//
// You should have received a copy of the GNU Affero General Public License
// along with this program. If not, see <http://www.gnu.org/licenses/>.

use std::sync::Arc;
use std::time::Duration;

use async_trait::async_trait;
use quickwit_actors::{ActorExitStatus, Mailbox, HEARTBEAT};
use quickwit_config::VoidSourceParams;
use quickwit_metastore::checkpoint::SourceCheckpoint;

use crate::actors::Indexer;
use crate::source::{Source, SourceContext, SourceExecutionContext, TypedSourceFactory};

pub struct VoidSource;

#[async_trait]
impl Source for VoidSource {
    async fn emit_batches(
        &mut self,
        _: &Mailbox<Indexer>,
        _: &SourceContext,
    ) -> Result<Duration, ActorExitStatus> {
        tokio::time::sleep(HEARTBEAT / 2).await;
        Ok(Duration::default())
    }

    fn name(&self) -> String {
        "VoidSource".to_string()
    }

    fn observable_state(&self) -> serde_json::Value {
        serde_json::Value::Object(Default::default())
    }
}

pub struct VoidSourceFactory;

#[async_trait]
impl TypedSourceFactory for VoidSourceFactory {
    type Source = VoidSource;

    type Params = VoidSourceParams;

    async fn typed_create_source(
        _ctx: Arc<SourceExecutionContext>,
        _params: VoidSourceParams,
        _checkpoint: SourceCheckpoint,
    ) -> anyhow::Result<VoidSource> {
        Ok(VoidSource)
    }
}

#[cfg(test)]
mod tests {
    use std::sync::Arc;

    use quickwit_actors::{create_test_mailbox, Health, Supervisable, Universe};
    use quickwit_config::SourceParams;
    use quickwit_metastore::checkpoint::SourceCheckpoint;
    use quickwit_metastore::metastore_for_test;
    use serde_json::json;

    use super::*;
    use crate::source::{SourceActor, SourceConfig};

    #[tokio::test]
    async fn test_void_source_loading() -> anyhow::Result<()> {
<<<<<<< HEAD
        // let source_config = SourceConfig {
        //     source_id: "void-test-source".to_string(),
        //     source_params: SourceParams::void(),
        // };
        // let source_loader = quickwit_supported_sources();
        let metastore = metastore_for_test();
        let _ = VoidSourceFactory::typed_create_source(
            Arc::new(SourceExecutionContext {
                metastore,
                index_id: "test-index".to_string(),
                source_config: SourceConfig {
                    source_id: "void-test-source".to_string(),
                    source_params: SourceParams::void(),
                },
            }),
            VoidSourceParams,
            SourceCheckpoint::default(),
        )
        .await?;
=======
        let source_config = SourceConfig {
            source_id: "void-test-source".to_string(),
            num_pipelines: 1,
            source_params: SourceParams::void(),
        };
        let source_loader = quickwit_supported_sources();
        let _ = source_loader
            .load_source(source_config.clone(), SourceCheckpoint::default())
            .await?;
>>>>>>> fb4334e0
        Ok(())
    }

    #[tokio::test]
    async fn test_void_source_running() -> anyhow::Result<()> {
        let metastore = metastore_for_test();
        let void_source = VoidSourceFactory::typed_create_source(
            Arc::new(SourceExecutionContext {
                metastore,
                index_id: "test-index".to_string(),
                source_config: SourceConfig {
                    source_id: "void-test-source".to_string(),
                    source_params: SourceParams::void(),
                },
            }),
            VoidSourceParams,
            SourceCheckpoint::default(),
        )
        .await?;
        let (indexer_mailbox, _) = create_test_mailbox();
        let void_source_actor = SourceActor {
            source: Box::new(void_source),
            indexer_mailbox,
        };
        let universe = Universe::new();
        let (_, void_source_handle) = universe.spawn_actor(void_source_actor).spawn();
        matches!(void_source_handle.health(), Health::Healthy);
        let (actor_termination, observed_state) = void_source_handle.quit().await;
        assert_eq!(observed_state, json!({}));
        matches!(actor_termination, ActorExitStatus::Quit);
        Ok(())
    }
}<|MERGE_RESOLUTION|>--- conflicted
+++ resolved
@@ -82,7 +82,6 @@
 
     #[tokio::test]
     async fn test_void_source_loading() -> anyhow::Result<()> {
-<<<<<<< HEAD
         // let source_config = SourceConfig {
         //     source_id: "void-test-source".to_string(),
         //     source_params: SourceParams::void(),
@@ -95,6 +94,7 @@
                 index_id: "test-index".to_string(),
                 source_config: SourceConfig {
                     source_id: "void-test-source".to_string(),
+                    num_pipelines: 1,
                     source_params: SourceParams::void(),
                 },
             }),
@@ -102,17 +102,6 @@
             SourceCheckpoint::default(),
         )
         .await?;
-=======
-        let source_config = SourceConfig {
-            source_id: "void-test-source".to_string(),
-            num_pipelines: 1,
-            source_params: SourceParams::void(),
-        };
-        let source_loader = quickwit_supported_sources();
-        let _ = source_loader
-            .load_source(source_config.clone(), SourceCheckpoint::default())
-            .await?;
->>>>>>> fb4334e0
         Ok(())
     }
 
@@ -125,6 +114,7 @@
                 index_id: "test-index".to_string(),
                 source_config: SourceConfig {
                     source_id: "void-test-source".to_string(),
+                    num_pipelines: 1,
                     source_params: SourceParams::void(),
                 },
             }),
